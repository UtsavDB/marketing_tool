import os
from typing import Any, Dict, List

from core.common import debug_print


def _engine_for_excel(path: str) -> str:
    """Pick a pandas engine based on file extension.
    - .xlsx/.xlsm -> openpyxl
    - .xls -> xlrd
    """
    ext = os.path.splitext(path)[1].lower()
    if ext in [".xlsx", ".xlsm"]:
        return "openpyxl"
    if ext == ".xls":
        return "xlrd"
    # Fallback to let pandas decide
    return None  # type: ignore


def extract_sheet_text(excel_path: str, sheet_name: str) -> Dict[str, Any]:
    """Read an Excel sheet and extract row/column data plus Markdown table.

    Returns a dict with:
      - sheet_name: str
      - columns: List[str]
      - rows: List[Dict[str, Any]]  (per row values keyed by column name)
      - flat_text: List[str]        (non-empty, de-duplicated cell strings in row order)
      - markdown: str               (GitHub‑flavored Markdown table of the sheet)
    """
    import pandas as pd
    from pandas.api.types import is_numeric_dtype

    def _stringify(value: Any) -> str:
        if value is None:
            return ""
        # pandas uses NaN/NaT for missing; treat as empty
        try:
            import math
            if isinstance(value, float) and math.isnan(value):
                return ""
        except Exception:
            pass
        # Normalize common numeric representations to mimic typical Excel integer display
        try:
            import math
            if isinstance(value, float) and math.isfinite(value):
                if value.is_integer():
                    return str(int(value))
        except Exception:
            pass
        # Convert to string and normalize newlines for Markdown tables
        s = str(value)
        if s is None:
            return ""
        # Replace newlines with <br> to keep table structure
        s = s.replace("\r\n", "\n").replace("\r", "\n").replace("\n", "<br>")
        # Escape pipe characters which are column separators in Markdown tables
        s = s.replace("|", "\\|")
        return s

    def _dataframe_to_markdown(df_in: "pd.DataFrame") -> str:
        # Ensure string column names
        df_local = df_in.copy()
        df_local.columns = [str(c) for c in df_local.columns]

        # Prepare per-column alignment based on dtype (numeric -> right)
        aligns = [
            ("right" if is_numeric_dtype(df_local[col]) else "left")
            for col in df_local.columns
        ]

        # Compute column widths (consider header and all cells as strings)
        widths: List[int] = []
        for idx, col in enumerate(df_local.columns):
            header_len = len(_stringify(col))
            max_cell_len = header_len
            if not df_local.empty:
                for v in df_local[col].tolist():
                    cell_len = len(_stringify(v))
                    if cell_len > max_cell_len:
                        max_cell_len = cell_len
            # Minimum width of 3 so the separator has at least '---'
            widths.append(max(3, max_cell_len))

        # Build header row
        header_cells = []
        for i, col in enumerate(df_local.columns):
            text = _stringify(col)
            header_cells.append(text.ljust(widths[i]))
        header_row = "| " + " | ".join(header_cells) + " |"

        # Build alignment separator row
        sep_cells = []
        for i, align in enumerate(aligns):
            if align == "right":
                # ---: for right alignment, width dictates dashes
                sep = "-" * (widths[i] - 1) + ":"
            elif align == "center":
                # :---: (not used by default, but keep logic for completeness)
                inner = "-" * max(1, widths[i] - 2)
                sep = ":" + inner + ":"
            else:
                # left: ---
                sep = "-" * widths[i]
            sep_cells.append(sep)
        sep_row = "| " + " | ".join(sep_cells) + " |"

        # Build data rows
        body_rows: List[str] = []
        for _, row in df_local.iterrows():
            cells = []
            for i, col in enumerate(df_local.columns):
                val = row[col]
                s = _stringify(val)
                if aligns[i] == "right":
                    cells.append(s.rjust(widths[i]))
                elif aligns[i] == "center":
                    # center pad (rarely used); approximate by ljust/rjust split
                    total = widths[i]
                    left = (total - len(s)) // 2
                    right = total - len(s) - left
                    cells.append(" " * left + s + " " * right)
                else:
                    cells.append(s.ljust(widths[i]))
            body_rows.append("| " + " | ".join(cells) + " |")

        parts = [header_row, sep_row]
        parts.extend(body_rows)
        return "\n".join(parts)

    engine = _engine_for_excel(excel_path)
    # Read without treating any row as header to preserve the exact grid shape.
    df = pd.read_excel(excel_path, sheet_name=sheet_name, engine=engine, header=None)

    # Helper to convert 0-based column index to Excel-like letters (A, B, ..., Z, AA, AB, ...)
    def _col_letter(idx: int) -> str:
        s = ""
        n = idx
        while True:
            n, r = divmod(n, 26)
            s = chr(ord('A') + r) + s
            if n == 0:
                break
            n -= 1
        return s

    # Keep internal numeric index for markdown; export column labels for metadata
    column_labels = [_col_letter(i) for i in range(len(df.columns))]

    rows: List[Dict[str, Any]] = []
    flat: List[str] = []
    seen = set()

    for _, row in df.iterrows():
        row_dict: Dict[str, Any] = {}
        for i, col in enumerate(df.columns):
            val = row[col]
            # Keep native types but also build flat text list from strings/numbers
            row_dict[column_labels[i]] = val if (pd.notna(val)) else None
            if pd.notna(val):
                if isinstance(val, str):
                    text = val.strip()
                else:
                    # Convert numbers and other simple types to string
                    text = str(val).strip()
                if text:
                    if text not in seen:
                        flat.append(text)
                        seen.add(text)
        rows.append(row_dict)

    # Build markdown with empty header cells so we don't introduce fake names like "Unnamed: 0".
    def _dataframe_to_markdown_no_header(df_in: "pd.DataFrame") -> str:
        df_local = df_in.copy()
        # Determine alignments based on dtype
        aligns = [
            ("right" if is_numeric_dtype(df_local[col]) else "left")
            for col in df_local.columns
        ]

        # Compute column widths from cell contents only (ignore header)
        widths: List[int] = []
        for col in df_local.columns:
            max_cell_len = 0
            if not df_local.empty:
                for v in df_local[col].tolist():
                    cell_len = len(_stringify(v))
                    if cell_len > max_cell_len:
                        max_cell_len = cell_len
            widths.append(max(3, max_cell_len))

        # Header row with empty labels to mimic sheets without headers
        header_cells = ["".ljust(w) for w in widths]
        header_row = "| " + " | ".join(header_cells) + " |"

        # Alignment row
        sep_cells = []
        for i, align in enumerate(aligns):
            if align == "right":
                sep = "-" * (max(3, widths[i]) - 1) + ":"
            elif align == "center":
                inner = "-" * max(1, widths[i] - 2)
                sep = ":" + inner + ":"
            else:
                sep = "-" * max(3, widths[i])
            sep_cells.append(sep)
        sep_row = "| " + " | ".join(sep_cells) + " |"

        # Body rows
        body_rows: List[str] = []
        for _, row in df_local.iterrows():
            cells = []
            for i, col in enumerate(df_local.columns):
                s = _stringify(row[col])
                if aligns[i] == "right":
                    cells.append(s.rjust(widths[i]))
                elif aligns[i] == "center":
                    total = widths[i]
                    left = (total - len(s)) // 2
                    right = total - len(s) - left
                    cells.append(" " * left + s + " " * right)
                else:
                    cells.append(s.ljust(widths[i]))
            body_rows.append("| " + " | ".join(cells) + " |")

        return "\n".join([header_row, sep_row] + body_rows)

    markdown = _dataframe_to_markdown_no_header(df)

    return {
        "sheet_name": sheet_name,
        "columns": column_labels,
        "rows": rows,
        "flat_text": flat,
        "markdown": markdown,
    }


<<<<<<< HEAD
def export_sheet_pdf(excel_path: str, sheet_name: str, output_pdf: str) -> str:
    """Render an Excel sheet to PDF.

    This helper reads the specified sheet into a DataFrame, converts it to
    HTML, and then writes that HTML to a PDF file. The output directory is
    created if it does not already exist.

    Returns the path to the generated PDF.
    """
    import pandas as pd
    import os

    # Read the sheet using the appropriate engine
    engine = _engine_for_excel(excel_path)
    df = pd.read_excel(excel_path, sheet_name=sheet_name, engine=engine)

    # Convert DataFrame to HTML
    html = df.to_html(index=False)

    # Ensure output directory exists
    os.makedirs(os.path.dirname(output_pdf) or ".", exist_ok=True)

    # Attempt to convert HTML to PDF using pdfkit or weasyprint
    try:
        import pdfkit

        pdfkit.from_string(html, output_pdf)
    except Exception:
        from weasyprint import HTML  # type: ignore

        HTML(string=html).write_pdf(output_pdf)

    return output_pdf
=======
def export_sheet_to_pdf(excel_path: str, sheet_name: str, pdf_path: str) -> None:
    """Export the given Excel sheet to a PDF file.

    Any exception raised during the conversion is caught and re-raised as a
    ``RuntimeError`` that includes the sheet name and relevant paths. The stack
    trace is logged via ``debug_print`` for easier debugging.
    """
    try:
        import pandas as pd

        engine = _engine_for_excel(excel_path)
        df = pd.read_excel(excel_path, sheet_name=sheet_name, engine=engine)

        # NOTE: This is a minimal placeholder export. Replace with a proper PDF
        # generation library if richer formatting is required.
        os.makedirs(os.path.dirname(pdf_path), exist_ok=True)
        with open(pdf_path, "w", encoding="utf-8") as f:
            f.write(df.to_string(index=False))
    except Exception as e:  # pragma: no cover - defensive
        import traceback

        debug_print(traceback.format_exc())
        raise RuntimeError(
            f"Failed to export sheet '{sheet_name}' from '{excel_path}' to '{pdf_path}'"
        ) from e
>>>>>>> 12895028
<|MERGE_RESOLUTION|>--- conflicted
+++ resolved
@@ -236,8 +236,6 @@
         "markdown": markdown,
     }
 
-
-<<<<<<< HEAD
 def export_sheet_pdf(excel_path: str, sheet_name: str, output_pdf: str) -> str:
     """Render an Excel sheet to PDF.
 
@@ -270,31 +268,4 @@
 
         HTML(string=html).write_pdf(output_pdf)
 
-    return output_pdf
-=======
-def export_sheet_to_pdf(excel_path: str, sheet_name: str, pdf_path: str) -> None:
-    """Export the given Excel sheet to a PDF file.
-
-    Any exception raised during the conversion is caught and re-raised as a
-    ``RuntimeError`` that includes the sheet name and relevant paths. The stack
-    trace is logged via ``debug_print`` for easier debugging.
-    """
-    try:
-        import pandas as pd
-
-        engine = _engine_for_excel(excel_path)
-        df = pd.read_excel(excel_path, sheet_name=sheet_name, engine=engine)
-
-        # NOTE: This is a minimal placeholder export. Replace with a proper PDF
-        # generation library if richer formatting is required.
-        os.makedirs(os.path.dirname(pdf_path), exist_ok=True)
-        with open(pdf_path, "w", encoding="utf-8") as f:
-            f.write(df.to_string(index=False))
-    except Exception as e:  # pragma: no cover - defensive
-        import traceback
-
-        debug_print(traceback.format_exc())
-        raise RuntimeError(
-            f"Failed to export sheet '{sheet_name}' from '{excel_path}' to '{pdf_path}'"
-        ) from e
->>>>>>> 12895028
+    return output_pdf