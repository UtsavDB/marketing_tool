--- conflicted
+++ resolved
@@ -150,15 +150,12 @@
             "sheet_name": excel_data["sheet_name"],
             "flat_text": excel_data["flat_text"],
         }
-<<<<<<< HEAD
+
         if len(excel_payload["flat_text"]) > EXCEL_FLAT_TEXT_LIMIT:
             debug_print(
                 f"Truncating Excel flat_text from {len(excel_payload['flat_text'])} to {EXCEL_FLAT_TEXT_LIMIT} characters."
             )
             excel_payload["flat_text"] = excel_payload["flat_text"][:EXCEL_FLAT_TEXT_LIMIT]
-=======
-
->>>>>>> f692377a
         excel_markdown = excel_data.get("markdown", "")
         excel_pdf_source = excel_data.get("pdf_path") or excel_data.get("pdf_file_path")
         if excel_pdf_source and os.path.exists(excel_pdf_source):
