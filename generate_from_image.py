"""Generate captioned audio/video from an image, optionally guided by Excel text or a PDF file.

This module orchestrates:
- Building a prompt (image-only or Excel+image)
- Invoking the LLM to get AV-paragraphs JSON
- Generating TTS audio per paragraph
- Rendering a simple video using the image as background

Environment variables required:
- LLM:  OPENAI_API_KEY, OPENAI_API_BASE, OPENAI_API_VERSION, OPENAI_DEPLOYMENT_NAME
- TTS:  OPENAI_TTS_API_KEY, OPENAI_TTS_API_BASE, OPENAI_TTS_DEPLOYMENT_NAME
"""

import os
import json
import re
import shutil
from typing import Any, Dict, Optional
from datetime import datetime

from core.common import debug_print, SCRIPT_OUTPUT_FOLDER
from core.generate_script_json import (
    invoke_openai_with_image,
    invoke_openai,
    invoke_openai_with_image_and_pdf,
)
from core.generate_audio import generate_audio_from_script
from core.generate_video import generate_video_for_paragraphs
from core.excel_utils import extract_sheet_text, export_sheet_pdf


def read_prompt_template() -> str:
    """Read the base prompt for image-only transcription."""
    path = os.path.join("prompt_library", "EGM_Help_image_to_audio.txt")
    with open(path, "r", encoding="utf-8") as f:
        return f.read()


def read_prompt_template_excel_image() -> str:
    """Read the prompt for Excel+image guided output."""
    path = os.path.join("prompt_library", "EGM_Help_excel_image_to_audio.txt")
    with open(path, "r", encoding="utf-8") as f:
        return f.read()


def prepare_prompt(language: str = "english") -> str:
    """Prepare the prompt for image-only mode."""
    prompt = read_prompt_template()
    prompt = prompt.replace("<<LANGUAGE>>", language)
    if "<<LANGUAGE>>" in prompt:
        raise ValueError("Unresolved placeholder <<LANGUAGE>> in prompt")
    return prompt

def prepare_prompt_excel_image(language: str, excel_data_json: str) -> str:
    """Prepare the prompt for Excel+image mode with embedded authoritative Excel JSON."""
    prompt = read_prompt_template_excel_image()
    prompt = prompt.replace("<<LANGUAGE>>", language)
    prompt = prompt.replace("<<EXCEL_DATA_JSON>>", excel_data_json)

    if "<<EXCEL_DATA_MARKDOWN>>" in prompt:
        prompt = prompt.replace("<<EXCEL_DATA_MARKDOWN>>", excel_data_markdown)
    else:
        # Append a clearly labeled Markdown section so the model sees the exact grid.
        prompt += "\n\n## Excel-Derived Markdown (authoritative table)\n\n```markdown\n" + excel_data_markdown + "\n```\n"

    if "<<LANGUAGE>>" in prompt or "<<EXCEL_DATA_JSON>>" in prompt:
        raise ValueError("Unresolved placeholders in prompt")

    return prompt


def add_tts_to_paragraphs(script_data: Dict[str, Any]) -> Dict[str, Any]:
    """Generate TTS for each paragraph and add `audio_file_path` in-place.

    Returns the updated dict.
    """
    for para in script_data.get("paragraphs", []):
        text = para.get("audio_script", "")
        if not text:
            continue
        audio_path = generate_audio_from_script(text)
        para["audio_file_path"] = audio_path
    return script_data


def _sanitize_name(value: str) -> str:
    """Make a safe file suffix from a name (sheet/file)."""
    return re.sub(r"[^A-Za-z0-9_-]+", "_", value or "")


def _save_text(path: str, content: str) -> None:
    os.makedirs(os.path.dirname(path), exist_ok=True)
    with open(path, "w", encoding="utf-8") as f:
        f.write(content)


def _export_markdown_to_pdf(markdown: str, pdf_path: str) -> Optional[str]:
    """Attempt to write the provided Markdown text to a PDF file.

    Returns the path if successful; otherwise returns None and logs the error.
    """
    try:
        from fpdf import FPDF  # type: ignore

        pdf = FPDF()
        pdf.set_auto_page_break(auto=True, margin=10)
        pdf.add_page()
        pdf.set_font("Arial", size=10)
        for line in markdown.splitlines():
            pdf.multi_cell(0, 5, line)
        pdf.output(pdf_path)
        return pdf_path
    except Exception as exc:  # pragma: no cover - best effort
        debug_print(f"PDF export failed: {exc}")
        return None


def main(
    image_path: str,
    excel_path: Optional[str] = None,
    sheet_name: Optional[str] = None,
    language: str = "english",
    pdf_path: Optional[str] = None,
) -> None:
    """Generate per-paragraph audio and a simple video.

    - If `excel_path` and `sheet_name` are provided, uses Excel+image prompt.
    - If `pdf_path` is provided alongside an image, both are sent to the LLM.
    - Otherwise, uses image-only transcription prompt.
    """
    # Output locations
    today_date_folder = datetime.now().strftime("%Y-%m-%d")
    os.makedirs(SCRIPT_OUTPUT_FOLDER, exist_ok=True)
    output_dir = os.path.join(SCRIPT_OUTPUT_FOLDER, today_date_folder)
    os.makedirs(output_dir, exist_ok=True)
    
    if image_path is not None and not os.path.exists(image_path):
        raise FileNotFoundError(f"Image not found: {image_path}")
    if pdf_path is not None and not os.path.exists(pdf_path):
        raise FileNotFoundError(f"PDF not found: {pdf_path}")

    # Build prompt and optionally export the Excel sheet to PDF
    pdf_path: Optional[str] = None
    if excel_path and sheet_name:

        excel_data = extract_sheet_text(excel_path=excel_path, sheet_name=sheet_name)
        excel_payload = {
            "sheet_name": excel_data["sheet_name"],
            "flat_text": excel_data["flat_text"],
        }
<<<<<<< HEAD
        excel_markdown = excel_data.get("markdown", "")
        excel_pdf_source = excel_data.get("pdf_path") or excel_data.get("pdf_file_path")
        if excel_pdf_source and os.path.exists(excel_pdf_source):
            excel_pdf_output = os.path.join(
                "output",
                "prompts",
                today_date_folder,
                f"excel_pdf_{_sanitize_name(os.path.splitext(os.path.basename(excel_path))[0])}_{_sanitize_name(sheet_name)}.pdf",
            )
            os.makedirs(os.path.dirname(excel_pdf_output), exist_ok=True)
            shutil.copy(excel_pdf_source, excel_pdf_output)
            debug_print(f"Excel PDF copied to: {excel_pdf_output}")
        else:
            debug_print("Excel PDF not available; skipping copy.")
=======

        # Export the sheet to PDF for auditing
        excel_pdf_output = os.path.join(
            "output",
            "prompts",
            today_date_folder,
            f"excel_sheet_{_sanitize_name(os.path.splitext(os.path.basename(excel_path))[0])}_{_sanitize_name(sheet_name)}.pdf",
        )
        export_sheet_pdf(excel_path=excel_path, sheet_name=sheet_name, output_pdf=excel_pdf_output)

>>>>>>> 732b0e0b
        prompt = prepare_prompt_excel_image(
            language=language,
            excel_data_json=json.dumps(excel_payload, ensure_ascii=False, indent=2),
        )
        suffix = f"{_sanitize_name(os.path.splitext(os.path.basename(excel_path))[0])}_{_sanitize_name(sheet_name)}"
        # Save prompt for audit in all cases
        prompt_output = os.path.join("output", "prompts", today_date_folder, f"prompt_{suffix}.txt")
        _save_text(prompt_output, prompt)
        try:
            excel_data = extract_sheet_text(excel_path=excel_path, sheet_name=sheet_name)
            excel_payload = {
                "sheet_name": excel_data["sheet_name"],
                "flat_text": excel_data["flat_text"],
            }
            excel_markdown = excel_data.get("markdown", "")
            # Save the markdown as a .md file in output/prompts for auditing
            excel_markdown_output = os.path.join(
                "output",
                "prompts",
                today_date_folder,
                f"excel_markdown_{_sanitize_name(os.path.splitext(os.path.basename(excel_path))[0])}_{_sanitize_name(sheet_name)}.md",
            )
            _save_text(excel_markdown_output, excel_markdown)

            tentative_pdf = os.path.join(
                "output",
                "prompts",
                today_date_folder,
                f"excel_pdf_{_sanitize_name(os.path.splitext(os.path.basename(excel_path))[0])}_{_sanitize_name(sheet_name)}.pdf",
            )
            pdf_path = _export_markdown_to_pdf(excel_markdown, tentative_pdf)
            if pdf_path:
                prompt = prepare_prompt_excel_image(
                    language=language,
                    excel_data_json=json.dumps(excel_payload, ensure_ascii=False, indent=2),
                    excel_data_markdown=excel_markdown,
                )
                suffix = f"{_sanitize_name(os.path.splitext(os.path.basename(excel_path))[0])}_{_sanitize_name(sheet_name)}"
            else:
                raise RuntimeError("PDF export failed")
        except Exception as exc:
            debug_print(f"Skipping Excel context: {exc}")
            prompt = prepare_prompt(language=language)
            suffix = "image_only"
            pdf_path = None

    else:
        prompt = prepare_prompt(language=language)
        suffix = "image_only"

    # Save prompt for audit in all cases with note about PDF attachment
    prompt_output = os.path.join("output", "prompts", today_date_folder, f"prompt_{suffix}.txt")
    pdf_note = pdf_path if pdf_path else "none"
    _save_text(prompt_output, f"# PDF attached: {pdf_note}\n\n{prompt}")


    output_file = os.path.join(output_dir, f"script_json_output_{suffix}.json")

    # Invoke or reuse cached JSON
    if os.path.exists(output_file):
        debug_print(f"Reusing existing script JSON: {output_file}")
        with open(output_file, "r", encoding="utf-8") as f:
            script_json = f.read()
    else:
        if pdf_path and image_path:
            debug_print("Invoking LLM with image and PDF context…")
            script_json = invoke_openai_with_image_and_pdf(
                prompt=prompt, image_path=image_path, pdf_path=pdf_path
            )
        elif image_path:
            debug_print("Invoking LLM with image context…")
            script_json = invoke_openai_with_image(prompt=prompt, image_path=image_path)
        else:
            debug_print("Invoking LLM with text-only context…")
            script_json = invoke_openai(prompt=prompt)
        _save_text(output_file, script_json)

    # Parse JSON safely
    try:
        script_data: Dict[str, Any] = json.loads(script_json)
    except json.JSONDecodeError as e:
        raise RuntimeError(f"Model response was not valid JSON. File: {output_file}") from e

    # Optionally save raw_text for auditing
    raw_text = script_data.get("raw_text")
    if isinstance(raw_text, str) and raw_text.strip():
        _save_text(os.path.join(output_dir, f"raw_text_{suffix}.txt"), raw_text)

    # Generate TTS per paragraph (idempotent if already present)
    audio_exists = any("audio_file_path" in p for p in script_data.get("paragraphs", []))
    if not audio_exists:
        script_data = add_tts_to_paragraphs(script_data)

    # Ensure all paragraphs have audio before saving
    missing_audio = [idx for idx, p in enumerate(script_data.get("paragraphs", [])) if not p.get("audio_file_path")]
    if missing_audio:
        debug_print(f"ERROR: Missing audio_file_path in paragraphs {missing_audio}")
        raise RuntimeError("Audio generation failed for some paragraphs")

    _save_text(output_file, json.dumps(script_data, ensure_ascii=False, indent=2))
    debug_print(f"Script JSON ready: {output_file}")


    # Render video with the image as background if provided, else use black background
    if image_path:
        video_path = generate_video_for_paragraphs(script_data, background_image_path=image_path)
    else:
        video_path = generate_video_for_paragraphs(script_data, background_color="black")
    debug_print(f"Video generated at: {video_path}")


if __name__ == "__main__":
    import argparse

    parser = argparse.ArgumentParser(
        description="Generate paragraph audio and a simple video from an image; optionally guide content using Excel text."
    )
    parser.add_argument("--image_path", help="Path to the input image.", required=False, default=None)
    parser.add_argument("--excel_path", help="Path to the Excel file (.xls/.xlsx)", default=None)
    parser.add_argument("--sheet_name", help="Sheet name inside the Excel file", default=None)
    parser.add_argument("--language", help="Language for captions/voiceover", default="english")
    parser.add_argument("--pdf_path", help="Path to a PDF file for additional context", default=None)
    args = parser.parse_args()

    main(
        image_path=args.image_path,
        excel_path=args.excel_path,
        sheet_name=args.sheet_name,
        language=args.language,
        pdf_path=args.pdf_path,
    )<|MERGE_RESOLUTION|>--- conflicted
+++ resolved
@@ -148,7 +148,7 @@
             "sheet_name": excel_data["sheet_name"],
             "flat_text": excel_data["flat_text"],
         }
-<<<<<<< HEAD
+
         excel_markdown = excel_data.get("markdown", "")
         excel_pdf_source = excel_data.get("pdf_path") or excel_data.get("pdf_file_path")
         if excel_pdf_source and os.path.exists(excel_pdf_source):
@@ -163,7 +163,7 @@
             debug_print(f"Excel PDF copied to: {excel_pdf_output}")
         else:
             debug_print("Excel PDF not available; skipping copy.")
-=======
+
 
         # Export the sheet to PDF for auditing
         excel_pdf_output = os.path.join(
@@ -174,7 +174,7 @@
         )
         export_sheet_pdf(excel_path=excel_path, sheet_name=sheet_name, output_pdf=excel_pdf_output)
 
->>>>>>> 732b0e0b
+
         prompt = prepare_prompt_excel_image(
             language=language,
             excel_data_json=json.dumps(excel_payload, ensure_ascii=False, indent=2),
